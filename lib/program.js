--- conflicted
+++ resolved
@@ -640,18 +640,18 @@
 	var self=this;
 	this.gpm.on('btndown', function(btn,modifier, x, y) {
 		x--, y--;
-		var key={				
+		var key={
 				name: 'mouse', type: 'GPM',
 				action: 'mousedown',
 				button: self.gpm.ButtonName(btn),
 				raw: [btn,modifier, x, y],
 				x: x, y: y,
-				shift: self.gpm.hasShiftKey(modifier), 
+				shift: self.gpm.hasShiftKey(modifier),
 				meta: self.gpm.hasMetaKey(modifier),
-				ctrl: self.gpm.hasCtrlKey(modifier)			
+				ctrl: self.gpm.hasCtrlKey(modifier)
 			};
 	    self.emit('keypress', null, key);
-	    self.emit('mouse', key);		
+	    self.emit('mouse', key);
 	});
 	this.gpm.on('btnup', function(btn,modifier, x, y) {
 		x--, y--;
@@ -661,12 +661,12 @@
 				button: self.gpm.ButtonName(btn),
 				raw: [btn,modifier, x, y],
 				x: x, y: y,
-				shift: self.gpm.hasShiftKey(modifier), 
+				shift: self.gpm.hasShiftKey(modifier),
 				meta: self.gpm.hasMetaKey(modifier),
-				ctrl: self.gpm.hasCtrlKey(modifier)			
+				ctrl: self.gpm.hasCtrlKey(modifier)
 			};
 	    self.emit('keypress', null, key);
-	    self.emit('mouse', key);				
+	    self.emit('mouse', key);
 	});
 	this.gpm.on('move', function(btn,modifier, x, y) {
 		x--, y--;
@@ -676,12 +676,12 @@
 				button: self.gpm.ButtonName(btn),
 				raw: [btn,modifier, x, y],
 				x: x, y: y,
-				shift: self.gpm.hasShiftKey(modifier), 
+				shift: self.gpm.hasShiftKey(modifier),
 				meta: self.gpm.hasMetaKey(modifier),
-				ctrl: self.gpm.hasCtrlKey(modifier)			
+				ctrl: self.gpm.hasCtrlKey(modifier)
 			};
 	    self.emit('keypress', null, key);
-	    self.emit('mouse', key);						
+	    self.emit('mouse', key);
 	});
 	this.gpm.on('drag', function(btn,modifier, x, y) {
 		x--, y--;
@@ -691,12 +691,12 @@
 				button: self.gpm.ButtonName(btn),
 				raw: [btn,modifier, x, y],
 				x: x, y: y,
-				shift: self.gpm.hasShiftKey(modifier), 
+				shift: self.gpm.hasShiftKey(modifier),
 				meta: self.gpm.hasMetaKey(modifier),
-				ctrl: self.gpm.hasCtrlKey(modifier)			
+				ctrl: self.gpm.hasCtrlKey(modifier)
 			};
 	    self.emit('keypress', null, key);
-	    self.emit('mouse', key);								
+	    self.emit('mouse', key);
 	});
 	this.gpm.on('mousewheel', function(btn,modifier, x, y, dx, dy) {
 		var key={
@@ -705,13 +705,13 @@
 				button: self.gpm.ButtonName(btn),
 				raw: [btn,modifier, x, y, dx, dy],
 				x: x, y: y,
-				shift: self.gpm.hasShiftKey(modifier), 
+				shift: self.gpm.hasShiftKey(modifier),
 				meta: self.gpm.hasMetaKey(modifier),
-				ctrl: self.gpm.hasCtrlKey(modifier)			
+				ctrl: self.gpm.hasCtrlKey(modifier)
 			};
-		
+
 	    self.emit('keypress', null, key);
-	    self.emit('mouse', key);								
+	    self.emit('mouse', key);
 	});
 };
 
@@ -2751,9 +2751,6 @@
 };
 
 Program.prototype.enableMouse = function() {
-<<<<<<< HEAD
-  if (this.term('rxvt-unicode')) {
-=======
 	console.log(process.env.BLESSED_FORCE_MODES);
   if (process.env.BLESSED_FORCE_MODES) {
 	  var modes=process.env.BLESSED_FORCE_MODES.split(',');
@@ -2762,22 +2759,22 @@
 		  var mds=modes[n].split('=');
 		  var v=mds[1]=='0'  ? false : true;
 		  switch(mds[0].toUpperCase()) {
-		  case 'SGRMOUSE': 
+		  case 'SGRMOUSE':
 			  options.sgrMouse=v; break;
-		  case 'UTFMOUSE': 
+		  case 'UTFMOUSE':
 			  options.utfMouse=v; break;
-		  case 'VT200MOUSE': 
+		  case 'VT200MOUSE':
 			  options.vt200Mouse=v; break;
 		  case 'URXVTMOUSE':
 			  options.urxvtMouse=true; break;
 		  case 'X10MOUSE':
 			  options.x10Mouse=true; break;
-		  case 'GPMMOUSE': 
+		  case 'GPMMOUSE':
 			  this.enableGpm();
 			  break;
 		  case 'CELLMOTION':
 			  options.cellMotion=v; break;
-		  case 'ALLMOTION': 
+		  case 'ALLMOTION':
 			  options.allMotion=v; break;
 		  case 'SENDFOCUS':
 			  options.sendFocus=v; break;
@@ -2786,9 +2783,8 @@
 	  console.log(options);
 	  return this.setMouse(options, true);
   }
-  
-  if (this.term('rxvt-unicode') || process.env.VTE_VERSION) {
->>>>>>> fc227ed5
+
+  if (this.term('rxvt-unicode')) {
     return this.setMouse({
       urxvtMouse: true,
       allMotion: true
